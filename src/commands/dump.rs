--- conflicted
+++ resolved
@@ -1,14 +1,9 @@
 use std::path::{Path, PathBuf};
 
 use anyhow::Context;
-<<<<<<< HEAD
-use indicatif::{ProgressBar, HumanBytes};
-use tokio::fs::{self, OpenOptions};
-=======
 use indicatif::{HumanBytes, ProgressBar};
 use sha1::Digest;
-use tokio::fs;
->>>>>>> 33150003
+use tokio::fs::{self, OpenOptions};
 use tokio::io::{self, AsyncWrite, AsyncWriteExt};
 
 use tokio_stream::StreamExt;
@@ -17,7 +12,7 @@
 
 use crate::commands::list_databases::get_databases;
 use crate::commands::parser::{Dump as DumpOptions, DumpFormat};
-use crate::commands::Options;
+use crate::commands::{Options, options};
 use crate::connect::Connection;
 use crate::platform::tmp_file_name;
 
@@ -31,8 +26,7 @@
     async fn open(filename: &Path, overwrite_existing: bool) -> anyhow::Result<(Output, Guard)> {
 
         if filename.to_str() == Some("-") {
-<<<<<<< HEAD
-            return Ok((Box::new(io::stdout()), Guard { filenames: None }))
+            return Ok((Box::new(io::stdout()), Guard { filenames: None }));
         }
 
         let mut options = OpenOptions::new();
@@ -41,10 +35,10 @@
             false => options.write(true).create_new(true)
         };
 
-        if cfg!(windows) || filename.starts_with("/dev/") || filename.file_name().is_none()
-        {
+        if cfg!(windows) || filename.starts_with("/dev/") || filename.file_name().is_none() {
             let file = options
-                .open(&filename).await
+                .open(&filename)
+                .await
                 .context(filename.display().to_string())?;
             Ok((Box::new(file), Guard { filenames: None }))
         } else {
@@ -52,28 +46,13 @@
                 anyhow::bail!("failed: target file already exists. Specify --overwrite-existing to replace.")
             }
             // Create .~.tmp file path, first remove if already existing
-            let tmp_path = filename.with_file_name(
-                tmp_file_name(filename.as_ref()));
-            if fs::metadata(&tmp_path).await.is_ok() {
-                fs::remove_file(&tmp_path).await.ok();
-            }
-            let tmp_file = options
-                .open(&tmp_path).await
-=======
-            Ok((Box::new(io::stdout()), Guard { filenames: None }))
-        } else if cfg!(windows) || filename.starts_with("/dev/") || filename.file_name().is_none() {
-            let file = fs::File::create(&filename)
-                .await
-                .context(filename.display().to_string())?;
-            Ok((Box::new(file), Guard { filenames: None }))
-        } else {
             let tmp_path = filename.with_file_name(tmp_file_name(filename));
             if fs::metadata(&tmp_path).await.is_ok() {
                 fs::remove_file(&tmp_path).await.ok();
             }
-            let tmp_file = fs::File::create(&tmp_path)
+            let tmp_file = options
+                .open(&tmp_path)
                 .await
->>>>>>> 33150003
                 .context(tmp_path.display().to_string())?;
             Ok((
                 Box::new(tmp_file),
@@ -114,19 +93,13 @@
     }
 }
 
-<<<<<<< HEAD
-async fn dump_db(cli: &mut Connection, _options: &Options, filename: &Path,
-                 mut include_secrets: bool, overwrite_existing: bool)
-    -> Result<(), anyhow::Error>
-{
-=======
 async fn dump_db(
     cli: &mut Connection,
     _options: &Options,
     filename: &Path,
     mut include_secrets: bool,
+    overwrite_existing: bool,
 ) -> Result<(), anyhow::Error> {
->>>>>>> 33150003
     if cli.get_version().await?.specific() < "4.0-alpha.2".parse().unwrap() {
         include_secrets = false;
     }
@@ -134,21 +107,13 @@
     let dbname = cli.database().to_string();
     eprintln!("Starting dump for database `{dbname}`...");
 
-<<<<<<< HEAD
     let (mut output, guard) = Guard::open(filename, overwrite_existing).await?;
-    output.write_all(
-        b"\xFF\xD8\x00\x00\xD8EDGEDB\x00DUMP\x00\
-          \x00\x00\x00\x00\x00\x00\x00\x01"
-        ).await?;
-=======
-    let (mut output, guard) = Guard::open(filename).await?;
     output
         .write_all(
             b"\xFF\xD8\x00\x00\xD8EDGEDB\x00DUMP\x00\
           \x00\x00\x00\x00\x00\x00\x00\x01",
         )
         .await?;
->>>>>>> 33150003
 
     let (header, mut blocks) = cli.dump(include_secrets).await?;
 
@@ -170,14 +135,10 @@
         let packet_length = packet.data.len();
         bar.tick();
         processed += packet_length;
-<<<<<<< HEAD
-        bar.set_message(format!("Database `{dbname}` dump: {} processed.", HumanBytes(processed as u64)));
-=======
         bar.set_message(format!(
-            "Database {dbname} dump: {} processed.",
+            "Database `{dbname}` dump: {} processed.",
             HumanBytes(processed as u64)
         ));
->>>>>>> 33150003
         bar.message();
 
         // this is ensured because length in the protocol is u32 too
@@ -191,14 +152,10 @@
         output.write_all(&packet.data).await?;
     }
     guard.commit().await?;
-<<<<<<< HEAD
-    bar.abandon_with_message(format!("Finished dump for `{dbname}`. Total size: {}", HumanBytes(processed as u64)));
-=======
     bar.abandon_with_message(format!(
-        "Finished dump for {dbname}. Total size: {}",
+        "Finished dump for `{dbname}`. Total size: {}",
         HumanBytes(processed as u64)
     ));
->>>>>>> 33150003
     Ok(())
 }
 
@@ -231,17 +188,10 @@
 
     let mut conn_params = options.conn_params.clone();
     for database in &databases {
-<<<<<<< HEAD
-        let mut db_conn = conn_params
-            .database(database)?
-            .connect().await?;
-        let filename = dir.join(&(urlencoding::encode(database) + ".dump")[..]);
-        dump_db(&mut db_conn, options, &filename, include_secrets, true).await?;
-=======
         match conn_params.branch(database)?.connect().await {
             Ok(mut db_conn) => {
                 let filename = dir.join(&(urlencoding::encode(database) + ".dump")[..]);
-                dump_db(&mut db_conn, options, &filename, include_secrets).await?;
+                dump_db(&mut db_conn, options, &filename, include_secrets, true).await?;
             }
             Err(err) => {
                 if let Some(e) = err.downcast_ref::<edgedb_errors::Error>() {
@@ -253,7 +203,6 @@
                 return Err(err);
             }
         }
->>>>>>> 33150003
     }
 
     Ok(())
