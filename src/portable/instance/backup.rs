use std::time::Duration;

use gel_cli_derive::IntoArgs;
use gel_cli_instance::instance::backup::{ProgressCallbackListener, RestoreType};
use gel_cli_instance::instance::{InstanceHandle, get_cloud_instance, get_local_instance};
use gel_tokio::InstanceName;

use crate::branding::BRANDING_CLI_CMD;
use crate::cloud;
use crate::options::CloudOptions;
use crate::portable::local::{InstanceInfo, Paths};
use crate::print::msg;
use crate::question;

struct ProgressBar {
    bar: indicatif::ProgressBar,
}

impl Default for ProgressBar {
    fn default() -> Self {
        let bar =
            indicatif::ProgressBar::new_spinner().with_message(format!("{}", "Please wait..."));
        bar.enable_steady_tick(Duration::from_millis(100));
        Self { bar }
    }
}

impl ProgressCallbackListener for ProgressBar {
    fn progress(&self, progress: Option<f64>, message: &str) {
        if let Some(progress) = progress {
            self.bar.set_length(100);
            self.bar.set_position(progress as u64);
        }
        self.bar
            .set_message(format!("Current operation: {}...", message));
    }
}

#[derive(clap::Args, IntoArgs, Debug, Clone)]
pub struct ListBackups {
    #[command(flatten)]
    pub cloud_opts: CloudOptions,

    /// Instance to list backups for.
    #[arg(short = 'I', long, required = true)]
    #[arg(value_hint=clap::ValueHint::Other)] // TODO complete instance name
    pub instance: InstanceName,

    /// Output in JSON format.
    #[arg(long)]
    pub json: bool,
}

#[derive(clap::Args, IntoArgs, Debug, Clone)]
pub struct Backup {
    #[command(flatten)]
    pub cloud_opts: CloudOptions,

    /// Instance to restore.
    #[arg(short = 'I', long, required = true)]
    #[arg(value_hint=clap::ValueHint::Other)] // TODO complete instance name
    pub instance: InstanceName,

    /// Do not ask questions.
    #[arg(long)]
    pub non_interactive: bool,
}

#[derive(clap::Args, IntoArgs, Clone, Debug)]
#[group(id = "backupspec", required = true)]
pub struct BackupSpec {
    #[arg(long)]
    pub backup_id: Option<String>,

    #[arg(long)]
    pub latest: bool,
}

#[derive(clap::Args, IntoArgs, Debug, Clone)]
pub struct Restore {
    #[command(flatten)]
    pub cloud_opts: CloudOptions,

    /// Instance to restore.
    #[arg(short = 'I', long, required = true)]
    #[arg(value_hint=clap::ValueHint::Other)] // TODO complete instance name
    pub instance: InstanceName,

    #[command(flatten)]
    pub backup_spec: BackupSpec,

    /// Name of source instance to restore the backup from.
    #[arg(long)]
    #[arg(value_hint=clap::ValueHint::Other)] // TODO complete instance name
    pub source_instance: Option<InstanceName>,

    /// Do not ask questions.
    #[arg(long)]
    pub non_interactive: bool,
}

fn get_instance(
    opts: &crate::options::Options,
    instance_name: &InstanceName,
) -> anyhow::Result<InstanceHandle> {
    match instance_name {
<<<<<<< HEAD
        InstanceName::Local(name) => Ok(get_local_instance(name)?),
        InstanceName::Cloud(name) => {
=======
        gel_dsn::gel::InstanceName::Local(name) => {
            let instance_info = InstanceInfo::try_read(name)?;
            let Some(instance_info) = instance_info else {
                return Err(anyhow::anyhow!("Remote instances not supported"));
            };
            let Some(install_info) = instance_info.installation else {
                return Err(anyhow::anyhow!("Instance {} not installed", name));
            };
            let bin_dir = install_info.base_path()?.join("bin");
            let run_dir = Paths::get(&name)?.runstate_dir;

            Ok(get_local_instance(
                name,
                bin_dir,
                run_dir,
                install_info.version.specific().to_string(),
            )?)
        }
        gel_dsn::gel::InstanceName::Cloud(name) => {
>>>>>>> 96846df2
            let client = cloud::client::CloudClient::new(&opts.cloud_options)?;
            client.ensure_authenticated()?;
            Ok(get_cloud_instance(name.clone(), client.api)?)
        }
    }
}

#[tokio::main]
pub async fn list(cmd: &ListBackups, opts: &crate::options::Options) -> anyhow::Result<()> {
    let instance = get_instance(opts, &cmd.instance)?.backup()?;
    let backups = instance.list_backups().await?;

    if cmd.json {
        println!("{}", serde_json::to_string_pretty(&backups)?);
    } else {
        use crate::table::{self, Cell, Row, Table};
        let mut table = Table::new();
        table.set_format(*table::FORMAT);
        table.set_titles(Row::new(
            ["ID", "Created", "Type", "Status", "Server Version"]
                .iter()
                .map(|x| table::header_cell(x))
                .collect(),
        ));
        for key in backups {
            table.add_row(Row::new(vec![
                Cell::new(&key.id.to_string()),
                Cell::new(&humantime::format_rfc3339_seconds(key.created_on).to_string()),
                Cell::new(&key.backup_type.to_string()),
                Cell::new(&key.status),
                Cell::new(&key.server_version),
            ]));
        }
        if !table.is_empty() {
            table.printstd();
        } else {
            println!("No backups found.")
        }
    }

    Ok(())
}

#[tokio::main]
pub async fn backup(cmd: &Backup, opts: &crate::options::Options) -> anyhow::Result<()> {
    let inst_name = cmd.instance.clone();
    let backup = get_instance(opts, &cmd.instance)?.backup()?;

    let prompt = format!(
        "Will create a backup for {inst_name:#}.\
        \n\nContinue?",
    );

    if !cmd.non_interactive && !question::Confirm::new(prompt).ask()? {
        return Ok(());
    }

    let progress_bar = ProgressBar::default();
    let backup = backup.backup(progress_bar.into()).await?;

    if let Some(backup_id) = backup {
        msg!("Successfully created a backup {backup_id} for {inst_name:#}");
    } else {
        msg!("Successfully created a backup for {inst_name:#}");
    }
    Ok(())
}

#[tokio::main]
pub async fn restore(cmd: &Restore, opts: &crate::options::Options) -> anyhow::Result<()> {
    let inst_name = cmd.instance.clone();
    let backup = get_instance(opts, &cmd.instance)?.backup()?;

    let prompt = format!(
        "Will restore {inst_name:#} from the specified backup.\
        \n\nContinue?",
    );

    if !cmd.non_interactive && !question::Confirm::new(prompt).ask()? {
        return Ok(());
    }

    let restore_type = if cmd.backup_spec.latest {
        RestoreType::Latest
    } else if let Some(backup_id) = cmd.backup_spec.backup_id.as_ref() {
        RestoreType::Specific(backup_id.clone())
    } else {
        unreachable!()
    };

    let progress_bar = ProgressBar::default();
    backup
        .restore(
            cmd.source_instance.clone(),
            restore_type,
            progress_bar.into(),
        )
        .await?;

    msg!("{inst_name:#} has been restored successfully.");
    msg!("To connect to the instance run:");
    msg!("  {BRANDING_CLI_CMD} -I {inst_name}");
    Ok(())
}<|MERGE_RESOLUTION|>--- conflicted
+++ resolved
@@ -104,11 +104,7 @@
     instance_name: &InstanceName,
 ) -> anyhow::Result<InstanceHandle> {
     match instance_name {
-<<<<<<< HEAD
-        InstanceName::Local(name) => Ok(get_local_instance(name)?),
-        InstanceName::Cloud(name) => {
-=======
-        gel_dsn::gel::InstanceName::Local(name) => {
+        InstanceName::Local(name) => {
             let instance_info = InstanceInfo::try_read(name)?;
             let Some(instance_info) = instance_info else {
                 return Err(anyhow::anyhow!("Remote instances not supported"));
@@ -126,8 +122,7 @@
                 install_info.version.specific().to_string(),
             )?)
         }
-        gel_dsn::gel::InstanceName::Cloud(name) => {
->>>>>>> 96846df2
+        InstanceName::Cloud(name) => {
             let client = cloud::client::CloudClient::new(&opts.cloud_options)?;
             client.ensure_authenticated()?;
             Ok(get_cloud_instance(name.clone(), client.api)?)
