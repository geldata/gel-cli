--- conflicted
+++ resolved
@@ -270,13 +270,8 @@
 impl Paths {
     pub fn get(name: &str) -> anyhow::Result<Paths> {
         let base = data_dir()?;
-<<<<<<< HEAD
 
         let res = Paths {
-            credentials: credentials::path(name)?,
-=======
-        Ok(Paths {
->>>>>>> 77567de3
             data_dir: base.join(name),
             dump_path: base.join(format!("{name}.dump")),
             backup_dir: base.join(format!("{name}.backup")),
