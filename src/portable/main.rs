use crate::options::Options;
use crate::portable::project::ProjectCommand;
use crate::portable::options::{ServerCommand, ServerInstanceCommand};

use crate::portable::control;
use crate::portable::create;
use crate::portable::credentials;
use crate::portable::destroy;
use crate::portable::info;
use crate::portable::install;
use crate::portable::link;
use crate::portable::list_versions;
use crate::portable::project;
use crate::portable::revert;
use crate::portable::status;
use crate::portable::uninstall;
use crate::portable::upgrade;
use crate::portable::reset_password;
use crate::portable::windows;


pub fn server_main(cmd: &ServerCommand) -> Result<(), anyhow::Error> {
    use crate::portable::options::Command::*;

    match &cmd.subcommand {
        Install(c) if cfg!(windows) => windows::install(c),
        Install(c) => install::install(c),
        Uninstall(c) if cfg!(windows) => windows::uninstall(c),
        Uninstall(c) => uninstall::uninstall(c),
        ListVersions(c) if cfg!(windows) => windows::list_versions(c),
        ListVersions(c) => list_versions::list_versions(c),
        Info(c) if cfg!(windows) => windows::info(c),
        Info(c) => info::info(c),
    }
}

pub fn instance_main(cmd: &ServerInstanceCommand, options: &Options)
    -> Result<(), anyhow::Error>
{
    use crate::portable::options::InstanceCommand::*;

    match &cmd.subcommand {
        Create(c) => create::create(c, options),
        Destroy(c) => destroy::destroy(c, options),
        ResetPassword(c) => reset_password::reset_password(c),
        Link(c) => link::link(c, &options),
        List(c) if cfg!(windows) => windows::list(c, options),
        List(c) => status::list(c, options),
<<<<<<< HEAD
        Upgrade(c) => upgrade::upgrade(c, options),
        Start(c) if cfg!(windows) => windows::start(c),
=======
        Upgrade(c) => upgrade::upgrade(c),
>>>>>>> 1549a40d
        Start(c) => control::start(c),
        Stop(c) => control::stop(c),
        Restart(c) if cfg!(windows) => windows::restart(c),
        Restart(c) => control::restart(c),
        Logs(c) if cfg!(windows) => windows::logs(c),
        Logs(c) => control::logs(c),
        Revert(c) => revert::revert(c),
        Unlink(c) => link::unlink(c),
        Status(c) if cfg!(windows) => windows::status(c),
        Status(c) => status::status(c),
        Credentials(c) => credentials::show_credentials(&options, &c),
    }
}

pub fn project_main(cmd: &ProjectCommand, options: &Options) -> anyhow::Result<()> {
    use crate::portable::project::Command::*;

    match &cmd.subcommand {
        Init(c) => project::init(c, options),
        Unlink(c) => project::unlink(c, options),
        Info(c) => project::info(c),
        Upgrade(c) => project::upgrade(c, options),
    }
}<|MERGE_RESOLUTION|>--- conflicted
+++ resolved
@@ -46,12 +46,7 @@
         Link(c) => link::link(c, &options),
         List(c) if cfg!(windows) => windows::list(c, options),
         List(c) => status::list(c, options),
-<<<<<<< HEAD
         Upgrade(c) => upgrade::upgrade(c, options),
-        Start(c) if cfg!(windows) => windows::start(c),
-=======
-        Upgrade(c) => upgrade::upgrade(c),
->>>>>>> 1549a40d
         Start(c) => control::start(c),
         Stop(c) => control::stop(c),
         Restart(c) if cfg!(windows) => windows::restart(c),
