--- conflicted
+++ resolved
@@ -1,16 +1,12 @@
 use anyhow::Context as _;
 use std::borrow::Cow;
-<<<<<<< HEAD
 use std::cmp::Ordering;
 use std::collections::HashMap;
-=======
->>>>>>> 6cfd949f
 use std::convert::TryInto;
 use std::fmt;
 use std::str::FromStr;
 use std::sync::Arc;
 
-<<<<<<< HEAD
 use bigdecimal::BigDecimal;
 use colorful::Colorful;
 use edgedb_protocol::codec::NamedTupleShape;
@@ -27,13 +23,6 @@
 use nom::sequence::{delimited, preceded, terminated, tuple};
 use nom::Err::{Error, Failure, Incomplete};
 use nom::{IResult, InputLength, Needed, Parser};
-=======
-use anyhow::Context as _;
-use bigdecimal::BigDecimal;
-use colorful::Colorful;
-use edgedb_protocol::model;
-use edgedb_protocol::value::Value;
->>>>>>> 6cfd949f
 use num_bigint::ToBigInt;
 use rustyline::completion::Completer;
 use rustyline::error::ReadlineError;
@@ -41,17 +30,13 @@
 use rustyline::hint::Hinter;
 use rustyline::validate::{ValidationContext, ValidationResult, Validator};
 use rustyline::{Context, Helper};
-<<<<<<< HEAD
 
 type ParseResult<'a, I = &'a str, R = Value> = IResult<I, R, ParsingError>;
-=======
->>>>>>> 6cfd949f
 
 #[derive(Debug, thiserror::Error)]
 pub enum ParsingError {
     #[error("{}", description)]
     Mistake {
-<<<<<<< HEAD
         kind: Option<ErrorKind>,
         description: String,
     },
@@ -152,19 +137,6 @@
     pub struct InputFlags: u8 {
         const NONE = 0;
         const FORCE_QUOTED_STRINGS = 1 << 0;
-=======
-        offset: Option<usize>,
-        description: String,
-    },
-    #[error("value is incomplete")]
-    Incomplete,
-}
-
-fn no_pos_err<E: fmt::Display>(err: E) -> Error {
-    Error::Mistake {
-        offset: None,
-        description: err.to_string(),
->>>>>>> 6cfd949f
     }
 }
 
@@ -265,17 +237,12 @@
     fn type_name(&self) -> &str {
         "str"
     }
-<<<<<<< HEAD
     fn parse<'a>(&self, input: &'a str, flags: InputFlags) -> ParseResult<'a> {
         if flags.contains(InputFlags::FORCE_QUOTED_STRINGS) {
             context("quoted_str", map(quoted_str, Value::Str))(input)
         } else {
             context("str", |s: &str| Ok(("", Value::Str(s.to_string()))))(input)
         }
-=======
-    fn parse(&self, input: &str) -> Result<Value, Error> {
-        Ok(Value::Str(input.into()))
->>>>>>> 6cfd949f
     }
 }
 
@@ -286,7 +253,6 @@
     fn type_name(&self) -> &str {
         "uuid"
     }
-<<<<<<< HEAD
     fn parse<'a>(&self, input: &'a str, _flags: InputFlags) -> ParseResult<'a> {
         context(
             "uuid",
@@ -298,10 +264,6 @@
                 |v| Value::Uuid(v),
             ),
         )(input)
-=======
-    fn parse(&self, input: &str) -> Result<Value, Error> {
-        Ok(Value::Uuid(input.parse().map_err(no_pos_err)?))
->>>>>>> 6cfd949f
     }
 }
 
@@ -312,13 +274,8 @@
     fn type_name(&self) -> &str {
         "int16"
     }
-<<<<<<< HEAD
     fn parse<'a>(&self, input: &'a str, _flags: InputFlags) -> ParseResult<'a> {
         context("int16", map(i16, Value::Int16))(input)
-=======
-    fn parse(&self, input: &str) -> Result<Value, Error> {
-        Ok(Value::Int16(input.parse().map_err(no_pos_err)?))
->>>>>>> 6cfd949f
     }
 }
 
@@ -329,13 +286,8 @@
     fn type_name(&self) -> &str {
         "int32"
     }
-<<<<<<< HEAD
     fn parse<'a>(&self, input: &'a str, _flags: InputFlags) -> ParseResult<'a> {
         context("int32", map(i32, Value::Int32))(input)
-=======
-    fn parse(&self, input: &str) -> Result<Value, Error> {
-        Ok(Value::Int32(input.parse().map_err(no_pos_err)?))
->>>>>>> 6cfd949f
     }
 }
 
@@ -346,13 +298,8 @@
     fn type_name(&self) -> &str {
         "int64"
     }
-<<<<<<< HEAD
     fn parse<'a>(&self, input: &'a str, _flags: InputFlags) -> ParseResult<'a> {
         context("int64", map(i64, Value::Int64))(input)
-=======
-    fn parse(&self, input: &str) -> Result<Value, Error> {
-        Ok(Value::Int64(input.parse().map_err(no_pos_err)?))
->>>>>>> 6cfd949f
     }
 }
 
@@ -363,13 +310,8 @@
     fn type_name(&self) -> &str {
         "float32"
     }
-<<<<<<< HEAD
     fn parse<'a>(&self, input: &'a str, _flags: InputFlags) -> ParseResult<'a> {
         context("float32", map(float, Value::Float32))(input)
-=======
-    fn parse(&self, input: &str) -> Result<Value, Error> {
-        Ok(Value::Float32(input.parse().map_err(no_pos_err)?))
->>>>>>> 6cfd949f
     }
 }
 
@@ -380,13 +322,8 @@
     fn type_name(&self) -> &str {
         "float64"
     }
-<<<<<<< HEAD
     fn parse<'a>(&self, input: &'a str, _flags: InputFlags) -> ParseResult<'a> {
         context("float64", map(double, Value::Float64))(input)
-=======
-    fn parse(&self, input: &str) -> Result<Value, Error> {
-        Ok(Value::Float64(input.parse().map_err(no_pos_err)?))
->>>>>>> 6cfd949f
     }
 }
 
@@ -397,7 +334,6 @@
     fn type_name(&self) -> &str {
         "bool"
     }
-<<<<<<< HEAD
     fn parse<'a>(&self, input: &'a str, _flags: InputFlags) -> ParseResult<'a> {
         context(
             "bool",
@@ -406,10 +342,6 @@
                 value(Value::Bool(false), tag_no_case("false")),
             )),
         )(input)
-=======
-    fn parse(&self, input: &str) -> Result<Value, Error> {
-        Ok(Value::Bool(input.parse().map_err(no_pos_err)?))
->>>>>>> 6cfd949f
     }
 }
 
@@ -420,7 +352,6 @@
     fn type_name(&self) -> &str {
         "bigint"
     }
-<<<<<<< HEAD
     fn parse<'a>(&self, input: &'a str, _flags: InputFlags) -> ParseResult<'a> {
         context(
             "bigint",
@@ -442,16 +373,6 @@
                 },
             ),
         )(input)
-=======
-    fn parse(&self, input: &str) -> Result<Value, Error> {
-        let dec: BigDecimal = input.parse().map_err(no_pos_err)?;
-        let int = dec
-            .to_bigint()
-            .context("number is not an integer")
-            .map_err(no_pos_err)?;
-        let int = int.try_into().map_err(no_pos_err)?;
-        Ok(Value::BigInt(int))
->>>>>>> 6cfd949f
     }
 }
 
@@ -462,7 +383,6 @@
     fn type_name(&self) -> &str {
         "decimal"
     }
-<<<<<<< HEAD
     fn parse<'a>(&self, input: &'a str, _flags: InputFlags) -> ParseResult<'a> {
         context(
             "decimal",
@@ -476,12 +396,6 @@
                 |v| Value::Decimal(v),
             ),
         )(input)
-=======
-    fn parse(&self, input: &str) -> Result<Value, Error> {
-        let dec: BigDecimal = input.parse().map_err(no_pos_err)?;
-        let dec = dec.try_into().map_err(no_pos_err)?;
-        Ok(Value::Decimal(dec))
->>>>>>> 6cfd949f
     }
 }
 
@@ -492,7 +406,6 @@
     fn type_name(&self) -> &str {
         "json"
     }
-<<<<<<< HEAD
     fn parse<'a>(&self, input: &'a str, _flags: InputFlags) -> ParseResult<'a> {
         context("json", |s: &'a str| {
             let de = serde_json::Deserializer::from_str(s);
@@ -572,13 +485,6 @@
                 vs.push(x);
                 vs
             }));
-=======
-    fn parse(&self, input: &str) -> Result<Value, Error> {
-        match serde_json::from_str::<serde_json::Value>(input) {
-            Err(e) if e.classify() == serde_json::error::Category::Eof => Err(Error::Incomplete),
-            Err(e) => Err(no_pos_err(e)),
-            Ok(_) => Ok(Value::Json(model::Json::new_unchecked(input.into()))),
->>>>>>> 6cfd949f
         }
 
         context(
@@ -733,21 +639,12 @@
 pub struct ErrorHint(String);
 
 impl rustyline::hint::Hint for ErrorHint {
-<<<<<<< HEAD
     fn display(&self) -> &str {
         self.0.as_ref()
     }
     fn completion(&self) -> Option<&str> {
         None
     }
-=======
-    fn completion(&self) -> Option<&str> {
-        None
-    }
-    fn display(&self) -> &str {
-        self.0.as_ref()
-    }
->>>>>>> 6cfd949f
 }
 
 impl VarHelper {
@@ -761,11 +658,7 @@
 impl Hinter for VarHelper {
     type Hint = ErrorHint;
     fn hint(&self, line: &str, _pos: usize, _ctx: &Context) -> Option<Self::Hint> {
-<<<<<<< HEAD
         if line == "" {
-=======
-        if line.is_empty() {
->>>>>>> 6cfd949f
             // be friendly from the start
             return None;
         }
@@ -804,11 +697,7 @@
         true
     }
     fn highlight_hint<'h>(&self, hint: &'h str) -> std::borrow::Cow<'h, str> {
-<<<<<<< HEAD
-        return hint.rgb(0x56, 0x56, 0x56).to_string().into();
-=======
         hint.rgb(0x56, 0x56, 0x56).to_string().into()
->>>>>>> 6cfd949f
     }
     fn highlight_char(&self, _line: &str, _pos: usize) -> bool {
         // needed to highlight hint
@@ -818,16 +707,9 @@
 
 impl Validator for VarHelper {
     fn validate(&self, ctx: &mut ValidationContext) -> Result<ValidationResult, ReadlineError> {
-<<<<<<< HEAD
         match self.var_type.parse(ctx.input(), InputFlags::NONE) {
             Ok(_) => Ok(ValidationResult::Valid(None)),
             Err(e) => Ok(ValidationResult::Invalid(Some(format_parsing_error(e)))),
-=======
-        match self.var_type.parse(ctx.input()) {
-            Ok(_) => Ok(ValidationResult::Valid(None)),
-            Err(Error::Incomplete) => Ok(ValidationResult::Incomplete),
-            Err(e) => Ok(ValidationResult::Invalid(Some(format!(" -- {}", e)))),
->>>>>>> 6cfd949f
         }
     }
 }
