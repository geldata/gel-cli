use colorful::core::color_string::CString;
use colorful::{Color, Colorful};

use super::style::Style;

<<<<<<< HEAD
static THEME: once_cell::sync::Lazy<Theme> = once_cell::sync::Lazy::new(|| {
    if concolor::get(concolor::Stream::Stdout).color() {
        Theme {
            fade: Some(Style {
                color: Color::Grey37,
                bold: false,
                underline: false,
            }),
            err_marker: Some(Style {
                color: Color::LightRed,
                bold: true,
                underline: false,
            }),
            emphasize: Some(Style {
                color: Color::White,
                bold: true,
                underline: false,
            }),
            command_hint: Some(Style {
                color: Color::White,
                bold: true,
                underline: false,
            }),
            title: Some(Style {
                color: Color::White,
                bold: true,
                underline: true,
            }),
            deleted: Some(Style {
                color: Color::Red,
                bold: false,
                underline: false,
            }),
            added: Some(Style {
                color: Color::Green,
                bold: false,
                underline: false,
            }),
        }
    } else {
        Theme {
            fade: None,
            err_marker: None,
            emphasize: None,
            command_hint: None,
            title: None,
            deleted: None,
            added: None,
        }
=======
pub trait Highlight: colorful::Colorful + colorful::core::StrMarker + Sized {
    fn unstyled(self) -> CString {
        CString::new(self.to_str())
>>>>>>> 16ab3500
    }

    fn muted(self) -> CString {
        if let Some(t) = THEME.as_ref() {
            self.color(t.muted)
        } else {
            CString::new(self)
        }
    }

    fn danger(self) -> CString {
        if let Some(t) = THEME.as_ref() {
            self.color(t.danger)
        } else {
            CString::new(self)
        }
    }

    fn success(self) -> CString {
        if let Some(t) = THEME.as_ref() {
            self.color(t.success)
        } else {
            CString::new(self)
        }
    }

    fn warning(self) -> CString {
        if let Some(t) = THEME.as_ref() {
            self.color(t.warning)
        } else {
            CString::new(self)
        }
    }

    fn emphasized(self) -> CString {
        if THEME.is_some() {
            self.bold()
        } else {
            CString::new(self)
        }
    }
}

impl<T: colorful::Colorful + colorful::core::StrMarker + Sized> Highlight for T {}

static THEME: once_cell::sync::Lazy<Option<Theme>> = once_cell::sync::Lazy::new(|| {
    if !concolor::get(concolor::Stream::Stdout).color() {
        return None;
    }

    let is_term_light = terminal_light::luma().map_or(false, |x| x > 0.6);

    Some(if is_term_light {
        Theme {
            muted: Color::Grey63,
            danger: Color::DarkRed1,
            success: Color::DarkGreen,
            warning: Color::Yellow,

            syntax_string: Color::DarkOliveGreen3a,
            syntax_set: Color::SteelBlue,
            syntax_object: Color::Grey37,
            syntax_link_property: Color::IndianRed1b,
            syntax_number: Color::CadetBlue1,
            syntax_boolean: Color::LightSalmon3b,
            syntax_enum: Color::DarkGoldenrod,
            syntax_uuid: Color::LightGoldenrod3,
            syntax_keyword: Color::DarkRed2,
            syntax_operator: Color::DarkRed2,
            syntax_comment: Color::Grey35,
            syntax_cast: Color::DarkRed2,
            syntax_backslash: Color::DarkRed1,
        }
    } else {
        Theme {
            muted: Color::Grey37,
            danger: Color::LightRed,
            success: Color::Green,
            warning: Color::LightYellow,

            syntax_string: Color::DarkOliveGreen3a,
            syntax_set: Color::SteelBlue,
            syntax_object: Color::Grey63,
            syntax_link_property: Color::IndianRed1b,
            syntax_number: Color::CadetBlue1,
            syntax_boolean: Color::LightSalmon3b,
            syntax_enum: Color::DarkGoldenrod,
            syntax_uuid: Color::LightGoldenrod3,
            syntax_keyword: Color::IndianRed1b,
            syntax_operator: Color::IndianRed1b,
            syntax_comment: Color::Grey66,
            syntax_cast: Color::IndianRed1b,
            syntax_backslash: Color::IndianRed1c,
        }
    })
});

struct Theme {
    muted: Color,
    danger: Color,
    success: Color,
    warning: Color,

    syntax_string: Color,
    syntax_set: Color,
    syntax_object: Color,
    syntax_link_property: Color,
    syntax_number: Color,
    syntax_boolean: Color,
    syntax_enum: Color,
    syntax_uuid: Color,
    syntax_keyword: Color,
    syntax_operator: Color,
    syntax_comment: Color,
    syntax_cast: Color,
    syntax_backslash: Color,
}

pub(super) fn apply_syntax_style(style: Style, data: &str) -> CString {
    if let Some(theme) = super::color::THEME.as_ref() {
        match style {
            Style::Comment => data.color(theme.syntax_comment),
            Style::String => data.color(theme.syntax_string),
            Style::Set => data.color(theme.syntax_set),
            Style::Object => data.color(theme.syntax_object),
            Style::Number => data.color(theme.syntax_number),
            Style::Boolean => data.color(theme.syntax_boolean),
            Style::UUID => data.color(theme.syntax_uuid),
            Style::Enum => data.color(theme.syntax_enum),
            Style::Cast => data.color(theme.syntax_cast),
            Style::LinkProperty => data.color(theme.syntax_link_property),

            Style::Keyword => data.color(theme.syntax_keyword),
            Style::Operator => data.color(theme.syntax_operator),
            Style::BackslashCommand => data.color(theme.syntax_backslash).bold(),
            Style::Error => data.color(theme.danger),

            Style::Decorator
            | Style::Array
            | Style::Tuple
            | Style::TupleField
            | Style::Pointer
            | Style::Punctuation => CString::new(data),
        }
    } else {
        CString::new(data)
    }
}

#[macro_export]
macro_rules! msg {
    ($($tt:tt)*) => {
        eprintln!($($tt)*);
    }
}<|MERGE_RESOLUTION|>--- conflicted
+++ resolved
@@ -3,61 +3,9 @@
 
 use super::style::Style;
 
-<<<<<<< HEAD
-static THEME: once_cell::sync::Lazy<Theme> = once_cell::sync::Lazy::new(|| {
-    if concolor::get(concolor::Stream::Stdout).color() {
-        Theme {
-            fade: Some(Style {
-                color: Color::Grey37,
-                bold: false,
-                underline: false,
-            }),
-            err_marker: Some(Style {
-                color: Color::LightRed,
-                bold: true,
-                underline: false,
-            }),
-            emphasize: Some(Style {
-                color: Color::White,
-                bold: true,
-                underline: false,
-            }),
-            command_hint: Some(Style {
-                color: Color::White,
-                bold: true,
-                underline: false,
-            }),
-            title: Some(Style {
-                color: Color::White,
-                bold: true,
-                underline: true,
-            }),
-            deleted: Some(Style {
-                color: Color::Red,
-                bold: false,
-                underline: false,
-            }),
-            added: Some(Style {
-                color: Color::Green,
-                bold: false,
-                underline: false,
-            }),
-        }
-    } else {
-        Theme {
-            fade: None,
-            err_marker: None,
-            emphasize: None,
-            command_hint: None,
-            title: None,
-            deleted: None,
-            added: None,
-        }
-=======
 pub trait Highlight: colorful::Colorful + colorful::core::StrMarker + Sized {
     fn unstyled(self) -> CString {
         CString::new(self.to_str())
->>>>>>> 16ab3500
     }
 
     fn muted(self) -> CString {
