--- conflicted
+++ resolved
@@ -22,26 +22,12 @@
         Command::Wipe(wipe) => wipe::main(wipe, &context, &mut connector).await,
         Command::Current(current) => current::main(current, &context).await,
         command => {
-<<<<<<< HEAD
-            let mut connection = connector.connect().await?;
-            verify_server_can_use_branches(&mut connection).await?;
-
-            match command {
-                Command::Create(create) => create::main(create, &context, &mut connection).await,
-                Command::Drop(drop) => drop::main(drop, &context, &mut connection).await,
-                Command::List(list) => list::main(list, &context, &mut connection).await,
-                Command::Rename(rename) => rename::main(rename, &context, &mut connection, options).await,
-                Command::Rebase(rebase) => rebase::main(rebase, &context, &mut connection, options).await,
-                Command::Merge(merge) => merge::main(merge, &context, &mut connection, options).await,
-                unhandled => anyhow::bail!("unimplemented branch command '{:?}'", unhandled)
-=======
             match connection {
                 Some(conn) => run_branch_command1(command, conn, context, options).await,
                 None => {
                     let mut conn = connector.connect().await?;
                     run_branch_command1(command, &mut conn, context, options).await
                 }
->>>>>>> 318b3213
             }
         }
     }
