use crate::branch::connections::get_connection_to_modify;
use crate::branch::context::Context;
use crate::branch::option::Rename;
use crate::commands::{CommandResult, Options};
use crate::connect::Connection;
use crate::print;

pub async fn main(
    options: &Rename,
    context: &Context,
    connection: &mut Connection,
    cli_opts: &Options,
<<<<<<< HEAD
) -> anyhow::Result<Option<CommandResult>> {
    if Some(&options.old_name) == context.branch.as_ref() || connection.database() == options.old_name {
        let mut modify_connection = get_connection_to_modify(&options.old_name, cli_opts, connection).await?;
=======
) -> anyhow::Result<()> {
    if Some(&options.old_name) == context.branch.as_ref()
        || connection.database() == options.old_name
    {
        let mut modify_connection =
            get_connection_to_modify(&options.old_name, cli_opts, connection).await?;
>>>>>>> 5160a541
        rename(&mut modify_connection.connection, options).await?;
        modify_connection.clean().await?;
        context.update_branch(&options.new_name).await?;
    } else {
        rename(connection, options).await?;
    }

    eprintln!(
        "Renamed branch {} to {}",
        options.old_name, options.new_name
    );

    if connection.database() == options.old_name {
        return Ok(Some(CommandResult {
            new_branch: Some(options.new_name.clone())
        }))
    }

    Ok(None)
}

async fn rename(connection: &mut Connection, options: &Rename) -> anyhow::Result<()> {
    let status = connection
        .execute(
            &format!(
                "alter branch {0}{2} rename to {1}",
                edgeql_parser::helpers::quote_name(&options.old_name),
                edgeql_parser::helpers::quote_name(&options.new_name),
                if options.force { " force" } else { "" }
            ),
            &(),
        )
        .await?;

    print::completion(status);

    Ok(())
}<|MERGE_RESOLUTION|>--- conflicted
+++ resolved
@@ -10,18 +10,9 @@
     context: &Context,
     connection: &mut Connection,
     cli_opts: &Options,
-<<<<<<< HEAD
 ) -> anyhow::Result<Option<CommandResult>> {
     if Some(&options.old_name) == context.branch.as_ref() || connection.database() == options.old_name {
         let mut modify_connection = get_connection_to_modify(&options.old_name, cli_opts, connection).await?;
-=======
-) -> anyhow::Result<()> {
-    if Some(&options.old_name) == context.branch.as_ref()
-        || connection.database() == options.old_name
-    {
-        let mut modify_connection =
-            get_connection_to_modify(&options.old_name, cli_opts, connection).await?;
->>>>>>> 5160a541
         rename(&mut modify_connection.connection, options).await?;
         modify_connection.clean().await?;
         context.update_branch(&options.new_name).await?;
