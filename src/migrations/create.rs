--- conflicted
+++ resolved
@@ -111,11 +111,7 @@
     fn key(&self) -> &MigrationKey;
     fn parent(&self) -> anyhow::Result<&str>;
     fn id(&self) -> anyhow::Result<&str>;
-<<<<<<< HEAD
-    fn statements(&self) -> Self::StatementsIter<'_>;
-=======
     fn statements(&'a self) -> T;
->>>>>>> 318b3213
 }
 
 #[derive(Debug)]
@@ -190,11 +186,7 @@
         }).map(|s| &s[..])
     }
 
-<<<<<<< HEAD
-    fn statements(&self) -> Self::StatementsIter<'_> {
-=======
     fn statements(&'a self) -> Iter<'a, String> {
->>>>>>> 318b3213
         self.statements.iter()
     }
 }
