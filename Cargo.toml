--- conflicted
+++ resolved
@@ -44,7 +44,6 @@
 async-listen = "0.2.0"
 sha1 = "0.6.0"
 textwrap = "0.11.0"
-<<<<<<< HEAD
 log = "0.4.8"
 env_logger = "0.7.1"
 os-release = "0.1.0"
@@ -55,17 +54,12 @@
 which = {version="3.1.1", default-features=false}
 linked-hash-map = "0.5.3"
 term = "0.5"
+signal = "0.7.0"
 
 [dev-dependencies]
 assert_cmd = {git="https://github.com/tailhook/assert_cmd", branch="edgedb_20190513"}
 predicates = "1.0.4"
-=======
-signal = "0.7.0"
-
-[dev-dependencies]
-assert_cmd = "0.12"
 libc = "0.2.68"
->>>>>>> 3af4e944
 pretty_assertions = "0.6.1"
 shutdown_hooks = "0.1.0"
 rexpect = {git="https://github.com/tailhook/rexpect", branch="default_terminal_size"}
@@ -79,5 +73,5 @@
 path = "src/main.rs"
 
 [profile.release]
-#debug = true
+debug = true
 lto = true